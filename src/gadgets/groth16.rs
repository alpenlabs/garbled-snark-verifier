//! Groth16 verifier gadget for BN254 using the streaming-circuit API.
//!
//! Implements the standard Groth16 verification equation with gadgets:
//! e(A, B) * e(C, -delta) * e(msm, -gamma) == e(alpha, beta)
//! where `msm = vk.gamma_abc_g1[0] + sum_i(public[i] * vk.gamma_abc_g1[i+1])`.

use ark_bn254::Bn254;
use ark_ec::{AffineRepr, CurveGroup, models::short_weierstrass::SWCurveConfig, pairing::Pairing};
use ark_ff::{AdditiveGroup, Field};
use ark_groth16::VerifyingKey;
use circuit_component_macro::component;

use crate::{
<<<<<<< HEAD
    CircuitContext, Fp254Impl, Fq2Wire, WireId,
    circuit::{
        CircuitInput,
        streaming::{CircuitMode, EncodeInput, FALSE_WIRE, WiresObject},
    },
=======
    CircuitContext, Fq2Wire, WireId,
    circuit::{CircuitInput, CircuitMode, EncodeInput, WiresObject},
>>>>>>> 4de36225
    gadgets::{
        bigint::{self, BigIntWires},
        bn254::{
            G2Projective, final_exponentiation::final_exponentiation_montgomery, fq::Fq,
            fq12::Fq12, fr::Fr, g1::G1Projective,
            pairing::multi_miller_loop_groth16_evaluate_montgomery_fast,
        },
        hash::blake3::{HashOutputWires, InputMessage, InputMessageWires, blake3_hash},
    },
};

#[component]
pub fn projective_to_affine_montgomery<C: CircuitContext>(
    circuit: &mut C,
    p: &G1Projective,
) -> G1Projective {
    let x = &p.x;
    let y = &p.y;
    let z = &p.z;

    let z_inverse = Fq::inverse_montgomery(circuit, z);
    let z_inverse_square = Fq::square_montgomery(circuit, &z_inverse);
    let z_inverse_cube = Fq::mul_montgomery(circuit, &z_inverse, &z_inverse_square);
    let new_x = Fq::mul_montgomery(circuit, x, &z_inverse_square);
    let new_y = Fq::mul_montgomery(circuit, y, &z_inverse_cube);

    G1Projective {
        x: new_x,
        y: new_y,
        // Set z = 1 in Montgomery form to stay in-domain
        z: Fq::new_constant(&Fq::as_montgomery(ark_bn254::Fq::ONE)).unwrap(),
    }
}

/// Verify Groth16 proof for BN254 using streaming gadgets.
///
/// - `public`: public inputs as Fr wires (bit-wires, Montgomery ops inside gadgets).
/// - `proof_a`, `proof_c`: proof G1 points as wires (Montgomery).
/// - `proof_b`: proof G2 point as host constant (affine).
/// - `vk`: verifying key with constant elements (host-provided arkworks types).
///
/// Returns a boolean wire that is 1 iff the proof verifies.
pub fn groth16_verify<C: CircuitContext>(
    circuit: &mut C,
    input: &Groth16VerifyInputWires,
) -> WireId {
    let Groth16VerifyInputWires {
        public,
        a,
        b,
        c,
        vk,
    } = input;

    // MSM: sum_i public[i] * gamma_abc_g1[i+1]
    let bases: Vec<ark_bn254::G1Projective> = vk
        .gamma_abc_g1
        .iter()
        .skip(1)
        .take(public.len())
        .map(|a| a.into_group())
        .collect();
    let msm_temp =
        G1Projective::msm_with_constant_bases_montgomery::<10, _>(circuit, public, &bases);

    // Add the constant term gamma_abc_g1[0] in Montgomery form
    let gamma0_m = G1Projective::as_montgomery(vk.gamma_abc_g1[0].into_group());
    let msm =
        G1Projective::add_montgomery(circuit, &msm_temp, &G1Projective::new_constant(&gamma0_m));

    let msm_affine = projective_to_affine_montgomery(circuit, &msm);

    let f = multi_miller_loop_groth16_evaluate_montgomery_fast(
        circuit,
        &msm_affine,  // p1
        c,            // p2
        a,            // p3
        -vk.gamma_g2, // q1
        -vk.delta_g2, // q2
        b,            // q2
    );

    let alpha_beta = ark_bn254::Bn254::final_exponentiation(ark_bn254::Bn254::multi_miller_loop(
        [vk.alpha_g1.into_group()],
        [-vk.beta_g2],
    ))
    .unwrap()
    .0
    .inverse()
    .unwrap();

    let f = final_exponentiation_montgomery(circuit, &f);

    Fq12::equal_constant(circuit, &f, &Fq12::as_montgomery(alpha_beta))
}

/// Decompress a compressed G1 point (x, sign bit) into projective wires with z = 1 (Montgomery domain).
/// - `x_m`: x-coordinate in Montgomery form wires
/// - `y_flag`: boolean wire selecting the correct sqrt branch for y
#[component]
pub fn decompress_g1_from_compressed<C: CircuitContext>(
    circuit: &mut C,
    compressed: &CompressedG1Wires,
) -> G1Projective {
    let CompressedG1Wires { x_m, y_flag } = compressed.clone();

    // rhs = x^3 + b (Montgomery domain)
    let x2 = Fq::square_montgomery(circuit, &x_m);
    let x3 = Fq::mul_montgomery(circuit, &x2, &x_m);
    let b_m = Fq::as_montgomery(ark_bn254::g1::Config::COEFF_B);
    let rhs = Fq::add_constant(circuit, &x3, &b_m);

    // sy = sqrt(rhs) in Montgomery domain
    let sy = Fq::sqrt_montgomery(circuit, &rhs);
    let sy_neg = Fq::neg(circuit, &sy);
    let y_bits = bigint::select(circuit, &sy.0, &sy_neg.0, y_flag);
    let y = Fq(y_bits);

    // z = 1 in Montgomery
    let one_m = Fq::as_montgomery(ark_bn254::Fq::ONE);
    let z = Fq::new_constant(&one_m).expect("const one mont");

    G1Projective {
        x: x_m.clone(),
        y,
        z,
    }
}

#[component]
pub fn decompress_g2_from_compressed<C: CircuitContext>(
    circuit: &mut C,
    compressed: &CompressedG2Wires,
) -> G2Projective {
    let CompressedG2Wires { p: x, y_flag } = compressed;

    let x2 = Fq2Wire::square_montgomery(circuit, x);

    let x3 = Fq2Wire::mul_montgomery(circuit, &x2, x);

    let y2 = Fq2Wire::add_constant(
        circuit,
        &x3,
        &Fq2Wire::as_montgomery(ark_bn254::g2::Config::COEFF_B),
    );

    let y = Fq2Wire::sqrt_general_montgomery(circuit, &y2);

    let neg_y = Fq2Wire::neg(circuit, y.clone());

    let final_y_0 = bigint::select(circuit, y.c0(), neg_y.c0(), *y_flag);
    let final_y_1 = bigint::select(circuit, y.c1(), neg_y.c1(), *y_flag);

    // z = 1 in Montgomery
    let one_m = Fq::as_montgomery(ark_bn254::Fq::ONE);
    let zero_m = Fq::as_montgomery(ark_bn254::Fq::ZERO);

    G2Projective {
        x: x.clone(),
        y: Fq2Wire([Fq(final_y_0), Fq(final_y_1)]),
        // In Fq2, ONE is (c0=1, c1=0). Use Montgomery representation.
        z: Fq2Wire([
            Fq::new_constant(&one_m).unwrap(),
            Fq::new_constant(&zero_m).unwrap(),
        ]),
    }
}

#[derive(Clone, Debug)]
pub struct CompressedG1Wires {
    pub x_m: Fq,
    pub y_flag: WireId,
}

impl CompressedG1Wires {
    pub fn new(mut issue: impl FnMut() -> WireId) -> Self {
        Self {
            x_m: Fq::new(&mut issue),
            y_flag: issue(),
        }
    }
}

impl WiresObject for CompressedG1Wires {
    fn to_wires_vec(&self) -> Vec<WireId> {
        let Self { x_m: p, y_flag } = self;

        let mut v = p.to_wires_vec();
        v.push(*y_flag);
        v
    }

    fn clone_from(&self, wire_gen: &mut impl FnMut() -> WireId) -> Self {
        Self {
            x_m: self.x_m.clone_from(wire_gen),
            y_flag: self.y_flag.clone_from(wire_gen),
        }
    }
}

#[derive(Debug, Clone)]
pub struct CompressedG2Wires {
    pub p: Fq2Wire,
    pub y_flag: WireId,
}

impl CompressedG2Wires {
    pub fn new(mut issue: impl FnMut() -> WireId) -> Self {
        Self {
            p: Fq2Wire::new(&mut issue),
            y_flag: issue(),
        }
    }
}

impl WiresObject for CompressedG2Wires {
    fn to_wires_vec(&self) -> Vec<WireId> {
        let Self { p, y_flag } = self;

        let mut v = p.to_wires_vec();
        v.push(*y_flag);
        v
    }

    fn clone_from(&self, wire_gen: &mut impl FnMut() -> WireId) -> Self {
        Self {
            p: self.p.clone_from(wire_gen),
            y_flag: self.y_flag.clone_from(wire_gen),
        }
    }
}

/// Convenience wrapper: verify using compressed A and C (x, y_flag). B remains host-provided `G2Affine`.
pub fn groth16_verify_compressed<C: CircuitContext>(
    circuit: &mut C,
    input: &Groth16VerifyCompressedInputWires,
) -> crate::WireId {
    let a = decompress_g1_from_compressed(circuit, &input.a);
    let b = decompress_g2_from_compressed(circuit, &input.b);
    let c = decompress_g1_from_compressed(circuit, &input.c);

    groth16_verify(
        circuit,
        &Groth16VerifyInputWires {
            public: input.public.clone(),
            a,
            b,
            c,
            vk: input.vk.clone(),
        },
    )
}

// Convert from hash to scalar field element(s)
// A way is to truncate the top 3 bits to make the hash fit in the scalar field
fn convert_hash_to_bigint_wires(out_hash: HashOutputWires) -> Vec<Fr> {
    let mut out_hash = out_hash.value;
    // mask top 3 bits by taking the first byte of hash output and masking its top 3 bit
    out_hash[0][5] = FALSE_WIRE;
    out_hash[0][6] = FALSE_WIRE;
    out_hash[0][7] = FALSE_WIRE;
    // big endian to little endian ordering of BigIntWires
    out_hash.reverse();
    let out_hash: Vec<WireId> = out_hash.into_iter().flatten().collect();
    let out_hash = BigIntWires {
        bits: out_hash[0..Fr::N_BITS].to_vec(),
    };
    vec![Fr(out_hash)]
}

/// Convenience wrapper: verify using compressed A and C (x, y_flag). B remains host-provided `G2Affine`.
/// Take raw public input and convert to scalar field element(s) in-circuit
///
// TODO: check if conversion from InputMessage to Fr can be done outside of this function
// while a function to make this conversion is passed as argument to `groth16_verify_compressed_over_raw`
// This would make it possible to reuse this function for proofs of different ZKVMs.
#[component(offcircuit_args = "vk")]
pub fn groth16_verify_compressed_over_raw<const N: usize, C: CircuitContext>(
    circuit: &mut C,
    public: &InputMessageWires<N>,
    compressed_a: &CompressedG1Wires,
    compressed_b: &CompressedG2Wires,
    compressed_c: &CompressedG1Wires,
    vk: &ark_groth16::VerifyingKey<ark_bn254::Bn254>,
) -> crate::WireId {
    let a = decompress_g1_from_compressed(circuit, compressed_a);
    let b = decompress_g2_from_compressed(circuit, compressed_b);
    let c = decompress_g1_from_compressed(circuit, compressed_c);

    // convert InputMessage<N> to scalar field elements
    let out_hash = blake3_hash(circuit, *public);
    let hash_fr = convert_hash_to_bigint_wires(out_hash);

    groth16_verify(circuit, &hash_fr, &a, &b, &c, vk)
}

#[derive(Debug, Clone)]
pub struct Groth16VerifyInput {
    pub public: Vec<ark_bn254::Fr>,
    pub a: ark_bn254::G1Projective,
    pub b: ark_bn254::G2Projective,
    pub c: ark_bn254::G1Projective,
    pub vk: VerifyingKey<Bn254>,
}

#[derive(Debug)]
pub struct Groth16VerifyInputWires {
    pub public: Vec<Fr>,
    pub a: G1Projective,
    pub b: G2Projective,
    pub c: G1Projective,
    pub vk: VerifyingKey<Bn254>,
}

impl CircuitInput for Groth16VerifyInput {
    type WireRepr = Groth16VerifyInputWires;

    fn allocate(&self, mut issue: impl FnMut() -> WireId) -> Self::WireRepr {
        Groth16VerifyInputWires {
            public: self.public.iter().map(|_| Fr::new(&mut issue)).collect(),
            a: G1Projective::new(&mut issue),
            b: G2Projective::new(&mut issue),
            c: G1Projective::new(issue),
            vk: self.vk.clone(),
        }
    }
    fn collect_wire_ids(repr: &Self::WireRepr) -> Vec<crate::WireId> {
        let mut ids = Vec::new();
        for s in &repr.public {
            ids.extend(s.to_wires_vec());
        }
        ids.extend(repr.a.to_wires_vec());
        ids.extend(repr.b.to_wires_vec());
        ids.extend(repr.c.to_wires_vec());
        ids
    }
}

impl<M: CircuitMode<WireValue = bool>> EncodeInput<M> for Groth16VerifyInput {
    fn encode(&self, repr: &Groth16VerifyInputWires, cache: &mut M) {
        // Encode public scalars
        for (w, v) in repr.public.iter().zip(self.public.iter()) {
            let fr_fn = Fr::get_wire_bits_fn(w, v).unwrap();

            for &wire in w.iter() {
                if let Some(bit) = fr_fn(wire) {
                    cache.feed_wire(wire, bit);
                }
            }
        }

        // Encode G1 points (Montgomery coordinates)
        let a_m = G1Projective::as_montgomery(self.a);
        let b_m = G2Projective::as_montgomery(self.b);
        let c_m = G1Projective::as_montgomery(self.c);

        let a_fn = G1Projective::get_wire_bits_fn(&repr.a, &a_m).unwrap();
        for &wire_id in repr
            .a
            .x
            .iter()
            .chain(repr.a.y.iter())
            .chain(repr.a.z.iter())
        {
            if let Some(bit) = a_fn(wire_id) {
                cache.feed_wire(wire_id, bit);
            }
        }

        let b_fn = G2Projective::get_wire_bits_fn(&repr.b, &b_m).unwrap();
        for &wire_id in repr
            .b
            .x
            .iter()
            .chain(repr.b.y.iter())
            .chain(repr.b.z.iter())
        {
            if let Some(bit) = b_fn(wire_id) {
                cache.feed_wire(wire_id, bit);
            }
        }

        let c_fn = G1Projective::get_wire_bits_fn(&repr.c, &c_m).unwrap();
        for &wire_id in repr
            .c
            .x
            .iter()
            .chain(repr.c.y.iter())
            .chain(repr.c.z.iter())
        {
            if let Some(bit) = c_fn(wire_id) {
                cache.feed_wire(wire_id, bit);
            }
        }
    }
}

impl Groth16VerifyInput {
    pub fn compress(self) -> Groth16VerifyCompressedInput {
        Groth16VerifyCompressedInput(self)
    }
}

pub struct Groth16VerifyCompressedInput(pub Groth16VerifyInput);

#[derive(Debug)]
pub struct Groth16VerifyCompressedInputWires {
    pub public: Vec<Fr>,
    pub a: CompressedG1Wires,
    pub b: CompressedG2Wires,
    pub c: CompressedG1Wires,
    pub vk: VerifyingKey<Bn254>,
}

impl WiresObject for Groth16VerifyCompressedInputWires {
    fn to_wires_vec(&self) -> Vec<WireId> {
        Groth16VerifyCompressedInput::collect_wire_ids(self)
    }

    fn clone_from(&self, mut issue: &mut impl FnMut() -> WireId) -> Self {
        Groth16VerifyCompressedInputWires {
            public: self.public.iter().map(|_| Fr::new(&mut issue)).collect(),
            a: CompressedG1Wires::new(&mut issue),
            b: CompressedG2Wires::new(&mut issue),
            c: CompressedG1Wires::new(&mut issue),
            vk: self.vk.clone(),
        }
    }
}

impl CircuitInput for Groth16VerifyCompressedInput {
    type WireRepr = Groth16VerifyCompressedInputWires;

    fn allocate(&self, mut issue: impl FnMut() -> WireId) -> Self::WireRepr {
        Groth16VerifyCompressedInputWires {
            public: self.0.public.iter().map(|_| Fr::new(&mut issue)).collect(),
            a: CompressedG1Wires::new(&mut issue),
            b: CompressedG2Wires::new(&mut issue),
            c: CompressedG1Wires::new(&mut issue),
            vk: self.0.vk.clone(),
        }
    }
    fn collect_wire_ids(repr: &Self::WireRepr) -> Vec<crate::WireId> {
        let mut ids = Vec::new();
        for s in &repr.public {
            ids.extend(s.to_wires_vec());
        }
        ids.extend(repr.a.to_wires_vec());
        ids.extend(repr.b.to_wires_vec());
        ids.extend(repr.c.to_wires_vec());
        ids
    }
}

impl<M: CircuitMode<WireValue = bool>> EncodeInput<M> for Groth16VerifyCompressedInput {
    fn encode(&self, repr: &Groth16VerifyCompressedInputWires, cache: &mut M) {
        // Encode public scalars
        for (w, v) in repr.public.iter().zip(self.0.public.iter()) {
            let fr_fn = Fr::get_wire_bits_fn(w, v).unwrap();

            for &wire in w.iter() {
                if let Some(bit) = fr_fn(wire) {
                    cache.feed_wire(wire, bit);
                }
            }
        }

        // Compute compression from standard affine coords; feed Montgomery x + flag
        let a_aff_std = self.0.a.into_affine();
        let b_aff_std = self.0.b.into_affine();
        let c_aff_std = self.0.c.into_affine();

        let a_flag = (a_aff_std.y.square())
            .sqrt()
            .expect("y^2 must be QR")
            .eq(&a_aff_std.y);
        let b_flag = (b_aff_std.y.square())
            .sqrt()
            .expect("y^2 must be QR in Fq2")
            .eq(&b_aff_std.y);
        let c_flag = (c_aff_std.y.square())
            .sqrt()
            .expect("y^2 must be QR")
            .eq(&c_aff_std.y);

        let a_x_m = Fq::as_montgomery(a_aff_std.x);
        let b_x_m = Fq2Wire::as_montgomery(b_aff_std.x);
        let c_x_m = Fq::as_montgomery(c_aff_std.x);

        // Feed A.x (Montgomery) bits and flag
        let a_x_fn = Fq::get_wire_bits_fn(&repr.a.x_m, &a_x_m).unwrap();
        for &wire_id in repr.a.x_m.iter() {
            if let Some(bit) = a_x_fn(wire_id) {
                cache.feed_wire(wire_id, bit);
            }
        }
        cache.feed_wire(repr.a.y_flag, a_flag);

        // Feed B.x (Montgomery) bits and flag (Fq2 as c0||c1)
        let b_x_fn = Fq2Wire::get_wire_bits_fn(&repr.b.p, &b_x_m).unwrap();
        for &wire_id in repr.b.p.iter() {
            if let Some(bit) = b_x_fn(wire_id) {
                cache.feed_wire(wire_id, bit);
            }
        }
        cache.feed_wire(repr.b.y_flag, b_flag);

        // Feed C.x (Montgomery) bits and flag
        let c_x_fn = Fq::get_wire_bits_fn(&repr.c.x_m, &c_x_m).unwrap();
        for &wire_id in repr.c.x_m.iter() {
            if let Some(bit) = c_x_fn(wire_id) {
                cache.feed_wire(wire_id, bit);
            }
        }
        cache.feed_wire(repr.c.y_flag, c_flag);
    }
}

pub struct Groth16ExecRawInputCompressedRaw<const N: usize> {
    pub public: InputMessage<N>,
    pub a: ark_bn254::G1Projective,
    pub b: ark_bn254::G2Projective,
    pub c: ark_bn254::G1Projective,
}

#[derive(Debug)]
pub struct CompressedGroth16ExecInputRawWires<const N: usize> {
    pub public: InputMessageWires<N>,
    pub a: CompressedG1Wires,
    pub b: CompressedG2Wires,
    pub c: CompressedG1Wires,
}

impl<const N: usize> CircuitInput for Groth16ExecRawInputCompressedRaw<N> {
    type WireRepr = CompressedGroth16ExecInputRawWires<N>;

    fn allocate(&self, mut issue: impl FnMut() -> WireId) -> Self::WireRepr {
        CompressedGroth16ExecInputRawWires {
            public: InputMessageWires::new(&mut issue),
            a: CompressedG1Wires::new(&mut issue),
            b: CompressedG2Wires::new(&mut issue),
            c: CompressedG1Wires::new(&mut issue),
        }
    }
    fn collect_wire_ids(repr: &Self::WireRepr) -> Vec<crate::WireId> {
        let mut ids = Vec::new();
        ids.extend(repr.public.to_wires_vec());
        ids.extend(repr.a.to_wires_vec());
        ids.extend(repr.b.to_wires_vec());
        ids.extend(repr.c.to_wires_vec());
        ids
    }
}

impl<const N: usize, M: CircuitMode<WireValue = bool>> EncodeInput<M>
    for Groth16ExecRawInputCompressedRaw<N>
{
    fn encode(&self, repr: &CompressedGroth16ExecInputRawWires<N>, cache: &mut M) {
        // Encode public scalars
        self.public.encode(&repr.public, cache);

        // Compute compression from standard affine coords; feed Montgomery x + flag
        let a_aff_std = self.a.into_affine();
        let b_aff_std = self.b.into_affine();
        let c_aff_std = self.c.into_affine();

        let a_flag = (a_aff_std.y.square())
            .sqrt()
            .expect("y^2 must be QR")
            .eq(&a_aff_std.y);
        let b_flag = (b_aff_std.y.square())
            .sqrt()
            .expect("y^2 must be QR in Fq2")
            .eq(&b_aff_std.y);
        let c_flag = (c_aff_std.y.square())
            .sqrt()
            .expect("y^2 must be QR")
            .eq(&c_aff_std.y);

        let a_x_m = Fq::as_montgomery(a_aff_std.x);
        let b_x_m = Fq2Wire::as_montgomery(b_aff_std.x);
        let c_x_m = Fq::as_montgomery(c_aff_std.x);

        // Feed A.x (Montgomery) bits and flag
        let a_x_fn = Fq::get_wire_bits_fn(&repr.a.x_m, &a_x_m).unwrap();
        for &wire_id in repr.a.x_m.iter() {
            if let Some(bit) = a_x_fn(wire_id) {
                cache.feed_wire(wire_id, bit);
            }
        }
        cache.feed_wire(repr.a.y_flag, a_flag);

        // Feed B.x (Montgomery) bits and flag (Fq2 as c0||c1)
        let b_x_fn = Fq2Wire::get_wire_bits_fn(&repr.b.p, &b_x_m).unwrap();
        for &wire_id in repr.b.p.iter() {
            if let Some(bit) = b_x_fn(wire_id) {
                cache.feed_wire(wire_id, bit);
            }
        }
        cache.feed_wire(repr.b.y_flag, b_flag);

        // Feed C.x (Montgomery) bits and flag
        let c_x_fn = Fq::get_wire_bits_fn(&repr.c.x_m, &c_x_m).unwrap();
        for &wire_id in repr.c.x_m.iter() {
            if let Some(bit) = c_x_fn(wire_id) {
                cache.feed_wire(wire_id, bit);
            }
        }
        cache.feed_wire(repr.c.y_flag, c_flag);
    }
}

#[cfg(test)]
mod tests {
    use ark_ec::{AffineRepr, CurveGroup, PrimeGroup};
    use ark_ff::{PrimeField, UniformRand};
    use ark_groth16::Groth16;
    use ark_relations::{
        lc,
        r1cs::{ConstraintSynthesizer, ConstraintSystemRef, SynthesisError},
    };
    use ark_snark::{CircuitSpecificSetupSNARK, SNARK};
    use rand::SeedableRng;
    use rand_chacha::ChaCha20Rng;
    use test_log::test;

    use super::*;
    use crate::circuit::{CircuitBuilder, CircuitMode, EncodeInput, StreamingResult};

    // Helper to reduce duplication across bitflip tests for A, B, and C
    fn run_false_bitflip_test(seed: u64, mutate: impl FnOnce(&mut Groth16VerifyInput)) {
        let k = 6;
        let mut rng = ChaCha20Rng::seed_from_u64(seed);
        let circuit = DummyCircuit::<ark_bn254::Fr> {
            a: Some(ark_bn254::Fr::rand(&mut rng)),
            b: Some(ark_bn254::Fr::rand(&mut rng)),
            num_variables: 10,
            num_constraints: 1 << k,
        };
        let (pk, vk) = Groth16::<ark_bn254::Bn254>::setup(circuit, &mut rng).unwrap();
        let c_val = circuit.a.unwrap() * circuit.b.unwrap();
        let proof = Groth16::<ark_bn254::Bn254>::prove(&pk, circuit, &mut rng).unwrap();

        let mut inputs = Groth16VerifyInput {
            public: vec![c_val],
            a: proof.a.into_group(),
            b: proof.b.into_group(),
            c: proof.c.into_group(),
            vk,
        };

        // Apply caller-provided mutation to corrupt a component
        mutate(&mut inputs);

        let out: StreamingResult<_, _, bool> =
            CircuitBuilder::streaming_execute(inputs, 10_000, groth16_verify);

        assert!(!out.output_value);
    }

    #[derive(Copy, Clone)]
    struct DummyCircuit<F: ark_ff::PrimeField> {
        pub a: Option<F>,
        pub b: Option<F>,
        pub num_variables: usize,
        pub num_constraints: usize,
    }

    impl<F: ark_ff::PrimeField> ConstraintSynthesizer<F> for DummyCircuit<F> {
        fn generate_constraints(self, cs: ConstraintSystemRef<F>) -> Result<(), SynthesisError> {
            let a = cs.new_witness_variable(|| self.a.ok_or(SynthesisError::AssignmentMissing))?;
            let b = cs.new_witness_variable(|| self.b.ok_or(SynthesisError::AssignmentMissing))?;
            let c = cs.new_input_variable(|| {
                let a = self.a.ok_or(SynthesisError::AssignmentMissing)?;
                let b = self.b.ok_or(SynthesisError::AssignmentMissing)?;
                Ok(a * b)
            })?;

            for _ in 0..(self.num_variables - 3) {
                let _ =
                    cs.new_witness_variable(|| self.a.ok_or(SynthesisError::AssignmentMissing))?;
            }

            for _ in 0..self.num_constraints - 1 {
                cs.enforce_constraint(lc!() + a, lc!() + b, lc!() + c)?;
            }

            cs.enforce_constraint(lc!(), lc!(), lc!())?;
            Ok(())
        }
    }

    #[test]
    fn test_groth16_verify_true() {
        let k = 6;
        let mut rng = ChaCha20Rng::seed_from_u64(12345);
        let circuit = DummyCircuit::<ark_bn254::Fr> {
            a: Some(ark_bn254::Fr::rand(&mut rng)),
            b: Some(ark_bn254::Fr::rand(&mut rng)),
            num_variables: 10,
            num_constraints: 1 << k,
        };
        let (pk, vk) = Groth16::<ark_bn254::Bn254>::setup(circuit, &mut rng).unwrap();
        let c_val = circuit.a.unwrap() * circuit.b.unwrap();
        let proof = Groth16::<ark_bn254::Bn254>::prove(&pk, circuit, &mut rng).unwrap();

        // Build inputs for gadget (convert A,C to projective for wire encoding)
        let inputs = Groth16VerifyInput {
            public: vec![c_val],
            a: proof.a.into_group(),
            b: proof.b.into_group(),
            c: proof.c.into_group(),
            vk,
        };

        let out: StreamingResult<_, _, bool> =
            CircuitBuilder::streaming_execute(inputs, 40_000, groth16_verify);

        assert!(out.output_value);
    }

    #[test]
    fn test_groth16_verify_false_bitflip_a() {
        run_false_bitflip_test(54321, |inputs| {
            inputs.a.x += ark_bn254::Fq::ONE;
        });
    }

    #[test]
    fn test_groth16_verify_false_bitflip_b() {
        run_false_bitflip_test(98765, |inputs| {
            // Flip one limb by adding ONE to c0 of x
            inputs.b.x.c0 += ark_bn254::Fq::ONE;
        });
    }

    #[test]
    fn test_groth16_verify_false_bitflip_c() {
        run_false_bitflip_test(19283, |inputs| {
            inputs.c.x += ark_bn254::Fq::ONE;
        });
    }

    #[test]
    fn test_groth16_verify_false_random() {
        use rand::SeedableRng;
        use rand_chacha::ChaCha20Rng;

        // Create a valid vk from a small circuit
        let k = 4;
        let mut rng = ChaCha20Rng::seed_from_u64(777);
        let circuit = DummyCircuit::<ark_bn254::Fr> {
            a: Some(ark_bn254::Fr::rand(&mut rng)),
            b: Some(ark_bn254::Fr::rand(&mut rng)),
            num_variables: 8,
            num_constraints: 1 << k,
        };
        let (_pk, vk) = Groth16::<ark_bn254::Bn254>::setup(circuit, &mut rng).unwrap();

        // Random, unrelated inputs instead of a valid proof
        let inputs = Groth16VerifyInput {
            public: vec![ark_bn254::Fr::rand(&mut rng)],
            a: (ark_bn254::G1Projective::generator() * ark_bn254::Fr::rand(&mut rng)),
            b: (ark_bn254::G2Projective::generator() * ark_bn254::Fr::rand(&mut rng)),
            c: (ark_bn254::G1Projective::generator() * ark_bn254::Fr::rand(&mut rng)),
            vk,
        };

        let out: crate::circuit::StreamingResult<_, _, bool> =
            CircuitBuilder::streaming_execute(inputs, 10_000, groth16_verify);

        assert!(!out.output_value);
    }

    // Minimal harnesses that allocate compressed wires and feed them directly
    struct OnlyCompressedG1Input(ark_bn254::G1Affine);
    impl crate::circuit::CircuitInput for OnlyCompressedG1Input {
        type WireRepr = CompressedG1Wires;
        fn allocate(&self, mut issue: impl FnMut() -> WireId) -> Self::WireRepr {
            CompressedG1Wires::new(&mut issue)
        }
        fn collect_wire_ids(repr: &Self::WireRepr) -> Vec<WireId> {
            repr.to_wires_vec()
        }
    }
    impl<M: CircuitMode<WireValue = bool>> EncodeInput<M> for OnlyCompressedG1Input {
        fn encode(&self, repr: &CompressedG1Wires, cache: &mut M) {
            let p = self.0;
            let x_m = Fq::as_montgomery(p.x);
            let s = (p.y.square()).sqrt().expect("y^2 must be QR");
            let y_flag = s == p.y;

            let x_fn = Fq::get_wire_bits_fn(&repr.x_m, &x_m).unwrap();
            for &w in repr.x_m.iter() {
                if let Some(bit) = x_fn(w) {
                    cache.feed_wire(w, bit);
                }
            }
            cache.feed_wire(repr.y_flag, y_flag);
        }
    }

    struct OnlyCompressedG2Input(ark_bn254::G2Affine);
    impl crate::circuit::CircuitInput for OnlyCompressedG2Input {
        type WireRepr = CompressedG2Wires;
        fn allocate(&self, mut issue: impl FnMut() -> WireId) -> Self::WireRepr {
            CompressedG2Wires::new(&mut issue)
        }
        fn collect_wire_ids(repr: &Self::WireRepr) -> Vec<WireId> {
            repr.to_wires_vec()
        }
    }
    impl<M: CircuitMode<WireValue = bool>> EncodeInput<M> for OnlyCompressedG2Input {
        fn encode(&self, repr: &CompressedG2Wires, cache: &mut M) {
            let p = self.0;
            let x_m = Fq2Wire::as_montgomery(p.x);
            // Simple off-circuit compression flag: sqrt(y^2) == y
            let s = (p.y.square()).sqrt().expect("y^2 must be QR in Fq2");
            let y_flag = s == p.y;

            let x_fn = Fq2Wire::get_wire_bits_fn(&repr.p, &x_m).unwrap();
            for &w in repr.p.iter() {
                if let Some(bit) = x_fn(w) {
                    cache.feed_wire(w, bit);
                }
            }
            cache.feed_wire(repr.y_flag, y_flag);
        }
    }

    #[test]
    fn test_g1_compress_decompress_matches() {
        let mut rng = ChaCha20Rng::seed_from_u64(111);
        let r = ark_bn254::Fr::rand(&mut rng);
        let p = (ark_bn254::G1Projective::generator() * r).into_affine();

        let input = OnlyCompressedG1Input(p);

        let out: crate::circuit::StreamingResult<_, _, Vec<bool>> =
            CircuitBuilder::streaming_execute(input, 10_000, |ctx, wires| {
                let dec = decompress_g1_from_compressed(ctx, wires);

                let exp = G1Projective::as_montgomery(p.into_group());
                let x_ok = Fq::equal_constant(ctx, &dec.x, &exp.x);
                let z_ok = Fq::equal_constant(ctx, &dec.z, &exp.z);
                // Compare y up to sign by checking y^2 equality
                let y_sq = Fq::square_montgomery(ctx, &dec.y);
                let exp_y_std = Fq::from_montgomery(exp.y);
                let exp_y_sq_m = Fq::as_montgomery(exp_y_std.square());
                let y_ok = Fq::equal_constant(ctx, &y_sq, &exp_y_sq_m);
                vec![x_ok, y_ok, z_ok]
            });

        assert!(out.output_value.iter().all(|&b| b));
    }

    #[test]
    fn test_g2_compress_decompress_matches() {
        let mut rng = ChaCha20Rng::seed_from_u64(222);
        let r = ark_bn254::Fr::rand(&mut rng);
        let p = (ark_bn254::G2Projective::generator() * r).into_affine();

        let input = OnlyCompressedG2Input(p);

        let out: crate::circuit::StreamingResult<_, _, Vec<bool>> =
            CircuitBuilder::streaming_execute(input, 20_000, |ctx, wires| {
                let dec = decompress_g2_from_compressed(ctx, wires);

                let exp = G2Projective::as_montgomery(p.into_group());
                let x_ok = Fq2Wire::equal_constant(ctx, &dec.x, &exp.x);
                let z_ok = Fq2Wire::equal_constant(ctx, &dec.z, &exp.z);
                // Compare y up to sign by checking y^2 equality
                let y_sq = Fq2Wire::square_montgomery(ctx, &dec.y);
                let exp_y_std = Fq2Wire::from_montgomery(exp.y);
                let exp_y_sq_m = Fq2Wire::as_montgomery(exp_y_std.square());
                let y_ok = Fq2Wire::equal_constant(ctx, &y_sq, &exp_y_sq_m);
                vec![x_ok, y_ok, z_ok]
            });

        assert!(out.output_value.iter().all(|&b| b));
    }

    #[test]
    fn test_groth16_compressed_decompress_matches_proof_points() {
        let k = 4; // keep it small
        let mut rng = ChaCha20Rng::seed_from_u64(33333);
        let circuit = DummyCircuit::<ark_bn254::Fr> {
            a: Some(ark_bn254::Fr::rand(&mut rng)),
            b: Some(ark_bn254::Fr::rand(&mut rng)),
            num_variables: 8,
            num_constraints: 1 << k,
        };
        let (pk, vk) = Groth16::<ark_bn254::Bn254>::setup(circuit, &mut rng).unwrap();
        let proof = Groth16::<ark_bn254::Bn254>::prove(&pk, circuit, &mut rng).unwrap();

        let inputs = Groth16VerifyCompressedInput(Groth16VerifyInput {
            public: vec![ark_bn254::Fr::from(0u64)], // unused here
            a: proof.a.into_group(),
            b: proof.b.into_group(),
            c: proof.c.into_group(),
            vk,
        });

        let out: crate::circuit::StreamingResult<_, _, Vec<bool>> =
            CircuitBuilder::streaming_execute(inputs, 80_000, |ctx, wires| {
                let a_dec = decompress_g1_from_compressed(ctx, &wires.a);
                let b_dec = decompress_g2_from_compressed(ctx, &wires.b);
                let c_dec = decompress_g1_from_compressed(ctx, &wires.c);

                let a_exp = G1Projective::as_montgomery(proof.a.into_group());
                let b_exp = G2Projective::as_montgomery(proof.b.into_group());
                let c_exp = G1Projective::as_montgomery(proof.c.into_group());

                let a_x_ok = Fq::equal_constant(ctx, &a_dec.x, &a_exp.x);
                let a_y_ok = Fq::equal_constant(ctx, &a_dec.y, &a_exp.y);
                let a_z_ok = Fq::equal_constant(ctx, &a_dec.z, &a_exp.z);

                let b_x_ok = Fq2Wire::equal_constant(ctx, &b_dec.x, &b_exp.x);
                let b_y_ok = Fq2Wire::equal_constant(ctx, &b_dec.y, &b_exp.y);
                let b_z_ok = Fq2Wire::equal_constant(ctx, &b_dec.z, &b_exp.z);

                let c_x_ok = Fq::equal_constant(ctx, &c_dec.x, &c_exp.x);
                let c_y_ok = Fq::equal_constant(ctx, &c_dec.y, &c_exp.y);
                let c_z_ok = Fq::equal_constant(ctx, &c_dec.z, &c_exp.z);

                vec![
                    a_x_ok, a_y_ok, a_z_ok, b_x_ok, b_y_ok, b_z_ok, c_x_ok, c_y_ok, c_z_ok,
                ]
            });

        assert!(out.output_value.iter().all(|&b| b));
    }

    // Full end-to-end compressed Groth16 verification. This is heavy because it
    // runs Miller loop + final exponentiation in-circuit. Kept for completeness
    // but ignored by default; run explicitly when needed.
    #[test]
    fn test_groth16_verify_compressed_true_small() {
        let k = 4; // circuit size; pairing cost dominates anyway
        let mut rng = ChaCha20Rng::seed_from_u64(33333);
        let circuit = DummyCircuit::<ark_bn254::Fr> {
            a: Some(ark_bn254::Fr::rand(&mut rng)),
            b: Some(ark_bn254::Fr::rand(&mut rng)),
            num_variables: 8,
            num_constraints: 1 << k,
        };
        let (pk, vk) = Groth16::<ark_bn254::Bn254>::setup(circuit, &mut rng).unwrap();
        let c_val = circuit.a.unwrap() * circuit.b.unwrap();
        let proof = Groth16::<ark_bn254::Bn254>::prove(&pk, circuit, &mut rng).unwrap();

        let inputs = Groth16VerifyInput {
            public: vec![c_val],
            a: proof.a.into_group(),
            b: proof.b.into_group(),
            c: proof.c.into_group(),
            vk,
        }
        .compress();

        let out: crate::circuit::StreamingResult<_, _, bool> =
            CircuitBuilder::streaming_execute(inputs, 80_000, groth16_verify_compressed);

        assert!(out.output_value);
    }

    fn convert_hash_to_bigint(raw_public_input_hash: blake3::Hash) -> ark_bn254::Fr {
        let mut raw_public_input_hash = *raw_public_input_hash.as_bytes();
        raw_public_input_hash[0] &= 0b00011111; // mask top 3 bits to fit within scalar field
        let c_val = ark_bn254::Fr::from_be_bytes_mod_order(&raw_public_input_hash);
        c_val
    }
    // verify groth16 proof end-to-end
    // use raw public input to generate groth16-public-input
    // meant to mimick how public inputs are handled by zkvms
    #[test]
    fn test_groth16_verify_compressed_true_small_for_raw_public_input() {
        let mut rng = ChaCha20Rng::seed_from_u64(33333);

        // prover computes groth-public-input directly using raw_public_input
        let raw_public_input: u64 = u64::rand(&mut rng);
        let raw_public_input = raw_public_input.to_le_bytes();
        let raw_public_input_hash = blake3::hash(&raw_public_input);
        let c_val = convert_hash_to_bigint(raw_public_input_hash);

        let b = ark_bn254::Fr::rand(&mut rng);
        let binv = b.inverse().unwrap();
        let a = c_val * binv; // should satisfy constraint: a * b = c

        let k = 4;
        let circuit = DummyCircuit::<ark_bn254::Fr> {
            a: Some(a),
            b: Some(b),
            num_variables: 8,
            num_constraints: 1 << k,
        };
        let (pk, vk) = Groth16::<ark_bn254::Bn254>::setup(circuit, &mut rng).unwrap();

        let proof = Groth16::<ark_bn254::Bn254>::prove(&pk, circuit, &mut rng).unwrap();

        let inputs = Groth16ExecRawInputCompressedRaw {
            public: InputMessage {
                byte_arr: raw_public_input,
            },
            a: proof.a.into_group(),
            b: proof.b.into_group(),
            c: proof.c.into_group(),
        };

        let out: crate::circuit::streaming::StreamingResult<_, _, Vec<bool>> =
            CircuitBuilder::streaming_execute(inputs, 80_000, |ctx, wires| {
                let ok = groth16_verify_compressed_over_raw(
                    ctx,
                    &wires.public,
                    &wires.a,
                    &wires.b,
                    &wires.c,
                    &vk,
                );
                vec![ok]
            });

        assert!(out.output_value[0]);
    }

    // Unified small verifier runner to avoid duplication across flows and bitflips
    #[derive(Copy, Clone)]
    enum VerifyFlow {
        Uncompressed,
        Compressed,
    }

    fn run_small_verify(
        flow: VerifyFlow,
        seed: u64,
        mutate: impl FnOnce(&mut Groth16VerifyInput),
    ) -> bool {
        let k = 4; // small circuit to keep test fast
        let mut rng = ChaCha20Rng::seed_from_u64(seed);
        let circuit = DummyCircuit::<ark_bn254::Fr> {
            a: Some(ark_bn254::Fr::rand(&mut rng)),
            b: Some(ark_bn254::Fr::rand(&mut rng)),
            num_variables: 8,
            num_constraints: 1 << k,
        };
        let (pk, vk) = Groth16::<ark_bn254::Bn254>::setup(circuit, &mut rng).unwrap();
        let c_val = circuit.a.unwrap() * circuit.b.unwrap();
        let proof = Groth16::<ark_bn254::Bn254>::prove(&pk, circuit, &mut rng).unwrap();

        let mut inputs = Groth16VerifyInput {
            public: vec![c_val],
            a: proof.a.into_group(),
            b: proof.b.into_group(),
            c: proof.c.into_group(),
            vk,
        };
        mutate(&mut inputs);

        match flow {
            VerifyFlow::Uncompressed => {
                let out: StreamingResult<_, _, bool> =
                    CircuitBuilder::streaming_execute(inputs, 40_000, groth16_verify);

                out.output_value
            }
            VerifyFlow::Compressed => {
                let out: StreamingResult<_, _, bool> = CircuitBuilder::streaming_execute(
                    inputs.compress(),
                    80_000,
                    groth16_verify_compressed,
                );

                out.output_value
            }
        }
    }

    // Unified small verifier tests across flows
    #[test]
    fn test_small_verify_true_uncompressed() {
        assert!(run_small_verify(VerifyFlow::Uncompressed, 10101, |_| {}));
    }
    #[test]
    fn test_small_verify_true_compressed() {
        assert!(run_small_verify(VerifyFlow::Compressed, 20202, |_| {}));
    }
    #[test]
    fn test_small_verify_false_bitflip_a_uncompressed() {
        assert!(!run_small_verify(
            VerifyFlow::Uncompressed,
            30303,
            |inputs| {
                inputs.a.x += ark_bn254::Fq::ONE;
            }
        ));
    }
    #[test]
    fn test_small_verify_false_bitflip_a_compressed() {
        assert!(!run_small_verify(VerifyFlow::Compressed, 40404, |inputs| {
            inputs.a.x += ark_bn254::Fq::ONE;
        }));
    }
    #[test]
    fn test_small_verify_false_bitflip_b_uncompressed() {
        assert!(!run_small_verify(
            VerifyFlow::Uncompressed,
            50505,
            |inputs| {
                inputs.b.x.c0 += ark_bn254::Fq::ONE;
            }
        ));
    }
    #[test]
    fn test_small_verify_false_bitflip_b_compressed() {
        assert!(!run_small_verify(VerifyFlow::Compressed, 60606, |inputs| {
            inputs.b.x.c0 += ark_bn254::Fq::ONE;
        }));
    }
    #[test]
    fn test_small_verify_false_bitflip_c_uncompressed() {
        assert!(!run_small_verify(
            VerifyFlow::Uncompressed,
            70707,
            |inputs| {
                inputs.c.x += ark_bn254::Fq::ONE;
            }
        ));
    }
    #[test]
    fn test_small_verify_false_bitflip_c_compressed() {
        assert!(!run_small_verify(VerifyFlow::Compressed, 80808, |inputs| {
            inputs.c.x += ark_bn254::Fq::ONE;
        }));
    }
}<|MERGE_RESOLUTION|>--- conflicted
+++ resolved
@@ -11,16 +11,8 @@
 use circuit_component_macro::component;
 
 use crate::{
-<<<<<<< HEAD
     CircuitContext, Fp254Impl, Fq2Wire, WireId,
-    circuit::{
-        CircuitInput,
-        streaming::{CircuitMode, EncodeInput, FALSE_WIRE, WiresObject},
-    },
-=======
-    CircuitContext, Fq2Wire, WireId,
-    circuit::{CircuitInput, CircuitMode, EncodeInput, WiresObject},
->>>>>>> 4de36225
+    circuit::{CircuitInput, CircuitMode, EncodeInput, FALSE_WIRE, WiresObject},
     gadgets::{
         bigint::{self, BigIntWires},
         bn254::{
@@ -314,7 +306,14 @@
     let out_hash = blake3_hash(circuit, *public);
     let hash_fr = convert_hash_to_bigint_wires(out_hash);
 
-    groth16_verify(circuit, &hash_fr, &a, &b, &c, vk)
+    let input_wires = Groth16VerifyInputWires {
+        public: hash_fr,
+        a,
+        b,
+        c,
+        vk: vk.clone(),
+    };
+    groth16_verify(circuit, &input_wires)
 }
 
 #[derive(Debug, Clone)]
@@ -1029,7 +1028,7 @@
             c: proof.c.into_group(),
         };
 
-        let out: crate::circuit::streaming::StreamingResult<_, _, Vec<bool>> =
+        let out: StreamingResult<_, _, Vec<bool>> =
             CircuitBuilder::streaming_execute(inputs, 80_000, |ctx, wires| {
                 let ok = groth16_verify_compressed_over_raw(
                     ctx,
